--- conflicted
+++ resolved
@@ -20,12 +20,7 @@
 # C compiler:
 CC = gcc
 
-# Compiler flags:
-<<<<<<< HEAD
-CFLAGS = -lm -O2 -mtune=native -fopenmp
-=======
 CFLAGS = -lm
->>>>>>> 8d140dc7
 
 # The build target executable:
 TARGET = $(UCODE).exe
